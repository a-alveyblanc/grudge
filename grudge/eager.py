--- conflicted
+++ resolved
@@ -28,26 +28,17 @@
 from pytools.obj_array import obj_array_vectorize, make_obj_array
 import pyopencl.array as cla  # noqa
 from grudge import sym, bind
-<<<<<<< HEAD
-=======
-from meshmode.mesh import BTAG_ALL, BTAG_NONE  # noqa
+
+from meshmode.mesh import BTAG_ALL, BTAG_NONE, BTAG_PARTITION  # noqa
+from meshmode.dof_array import freeze, DOFArray, flatten, unflatten
+
+from grudge.discretization import DGDiscretizationWithBoundaries
+from grudge.symbolic.primitives import TracePair
 
 
 __doc__ = """
 .. autoclass:: EagerDGDiscretization
 """
-
-
-def with_queue(queue, ary):
-    return with_object_array_or_scalar(
-            lambda x: x.with_queue(queue), ary)
->>>>>>> eb3cddb6
-
-from meshmode.mesh import BTAG_ALL, BTAG_NONE, BTAG_PARTITION  # noqa
-from meshmode.dof_array import freeze, DOFArray, flatten, unflatten
-
-from grudge.discretization import DGDiscretizationWithBoundaries
-from grudge.symbolic.primitives import TracePair
 
 
 class EagerDGDiscretization(DGDiscretizationWithBoundaries):
