--- conflicted
+++ resolved
@@ -656,13 +656,8 @@
     dd = prim.as_dofdesc(dd)
 
     if p == 2:
-<<<<<<< HEAD
-        norm_squared = sym.NodalSum(dd_in=dd)(
-                sym.fabs(arg * sym.MassOperator()(arg)))
-=======
         norm_squared = NodalSum(dd_in=dd)(
                 prim.fabs(arg * MassOperator()(arg)))
->>>>>>> 6aa6754b
 
         if isinstance(norm_squared, np.ndarray):
             norm_squared = norm_squared.sum()
@@ -670,11 +665,7 @@
         return prim.sqrt(norm_squared)
 
     elif p == np.Inf:
-<<<<<<< HEAD
-        result = sym.NodalMax(dd_in=dd)(sym.fabs(arg))
-=======
         result = NodalMax(dd_in=dd)(prim.fabs(arg))
->>>>>>> 6aa6754b
         from pymbolic.primitives import Max
 
         if isinstance(result, np.ndarray):
