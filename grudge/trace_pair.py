--- conflicted
+++ resolved
@@ -583,8 +583,6 @@
         self.recv_comm_tag = _generate_num_comm_tag(recv_sym_comm_tag)
         del comm_tag
 
-<<<<<<< HEAD
-=======
         # Here, we initialize both send and receive operations through
         # mpi4py `Request` (MPI_Request) instances for comm.Isend (MPI_Isend)
         # and comm.Irecv (MPI_Irecv) respectively. These initiate non-blocking
@@ -599,7 +597,6 @@
         # For more details on the mpi4py semantics, see:
         # https://mpi4py.readthedocs.io/en/stable/overview.html#nonblocking-communications
         #
->>>>>>> b39ef375
         # NOTE: mpi4py currently (2021-11-03) holds a reference to the send
         # memory buffer for (i.e. `self.local_bdry_data_np`) until the send
         # requests is complete, however it is not clear that this is documented
@@ -749,17 +746,10 @@
 
         rec_keyed_map_array_container(send_single_array, local_bdry_data)
         self.local_bdry_data = local_bdry_data
-<<<<<<< HEAD
 
         self.unswapped_remote_bdry_data = rec_keyed_map_array_container(
             recv_single_array, remote_bdry_data_template)
 
-=======
-
-        self.unswapped_remote_bdry_data = rec_keyed_map_array_container(
-            recv_single_array, remote_bdry_data_template)
-
->>>>>>> b39ef375
     def finish(self):
         remote_to_local = self.dcoll._inter_part_connections[
             self.remote_part_id, self.local_part_id]
@@ -861,21 +851,12 @@
     connected_part_ids = connected_parts(
             dcoll, self_volume_tag=volume_dd.domain_tag.tag,
             other_volume_tag=volume_dd.domain_tag.tag)
-<<<<<<< HEAD
 
     remote_part_ids = [
         part_id
         for part_id in connected_part_ids
         if part_id.rank != rank]
 
-=======
-
-    remote_part_ids = [
-        part_id
-        for part_id in connected_part_ids
-        if part_id.rank != rank]
-
->>>>>>> b39ef375
     # This asserts that there is only one data exchange per rank, so that
     # there is no risk of mismatched data reaching the wrong recipient.
     # (Since we have only a single tag.)
