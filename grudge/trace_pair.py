"""
Trace Pairs
^^^^^^^^^^^

Container class and auxiliary functionality
-------------------------------------------

.. autoclass:: TracePair

.. currentmodule:: grudge.op

.. autoclass:: project_tracepair
.. autoclass:: tracepair_with_discr_tag

Boundary trace functions
------------------------

.. autofunction:: bdry_trace_pair
.. autofunction:: bv_trace_pair

Interior, cross-rank, and inter-volume traces
---------------------------------------------

.. autofunction:: interior_trace_pairs
.. autofunction:: local_interior_trace_pair
.. autofunction:: inter_volume_trace_pairs
.. autofunction:: local_inter_volume_trace_pairs
.. autofunction:: cross_rank_trace_pairs
.. autofunction:: cross_rank_inter_volume_trace_pairs
"""

__copyright__ = """
Copyright (C) 2021 University of Illinois Board of Trustees
"""

__license__ = """
Permission is hereby granted, free of charge, to any person obtaining a copy
of this software and associated documentation files (the "Software"), to deal
in the Software without restriction, including without limitation the rights
to use, copy, modify, merge, publish, distribute, sublicense, and/or sell
copies of the Software, and to permit persons to whom the Software is
furnished to do so, subject to the following conditions:

The above copyright notice and this permission notice shall be included in
all copies or substantial portions of the Software.

THE SOFTWARE IS PROVIDED "AS IS", WITHOUT WARRANTY OF ANY KIND, EXPRESS OR
IMPLIED, INCLUDING BUT NOT LIMITED TO THE WARRANTIES OF MERCHANTABILITY,
FITNESS FOR A PARTICULAR PURPOSE AND NONINFRINGEMENT. IN NO EVENT SHALL THE
AUTHORS OR COPYRIGHT HOLDERS BE LIABLE FOR ANY CLAIM, DAMAGES OR OTHER
LIABILITY, WHETHER IN AN ACTION OF CONTRACT, TORT OR OTHERWISE, ARISING FROM,
OUT OF OR IN CONNECTION WITH THE SOFTWARE OR THE USE OR OTHER DEALINGS IN
THE SOFTWARE.
"""


from warnings import warn
from typing import List, Hashable, Optional, Tuple, Type, Any, Sequence, Mapping

from pytools.persistent_dict import KeyBuilder

from arraycontext import (
    ArrayContainer,
    ArrayContext,
    with_container_arithmetic,
    dataclass_array_container,
    get_container_context_recursively_opt,
    to_numpy,
    from_numpy,
    ArrayOrContainer
)

from dataclasses import dataclass

from numbers import Number

from pytools import memoize_on_first_arg

from grudge.discretization import DiscretizationCollection, PartID
from grudge.projection import project

from meshmode.mesh import BTAG_PARTITION

import numpy as np

import grudge.dof_desc as dof_desc
from grudge.dof_desc import (
        DOFDesc, DD_VOLUME_ALL, FACE_RESTR_INTERIOR, DISCR_TAG_BASE,
        VolumeTag, VolumeDomainTag, BoundaryDomainTag,
        ConvertibleToDOFDesc,
        )


# {{{ trace pair container class

@with_container_arithmetic(
    bcast_obj_array=False, eq_comparison=False, rel_comparison=False
)
@dataclass_array_container
@dataclass(init=False, frozen=True)
class TracePair:
    """A container class for data (both interior and exterior restrictions)
    on the boundaries of mesh elements.

    .. attribute:: dd

        an instance of :class:`grudge.dof_desc.DOFDesc` describing the
        discretization on which :attr:`int` and :attr:`ext` live.

    .. autoattribute:: int
    .. autoattribute:: ext
    .. autoattribute:: avg
    .. autoattribute:: diff

    .. automethod:: __getattr__
    .. automethod:: __getitem__
    .. automethod:: __len__
    """

    dd: DOFDesc
    interior: ArrayContainer
    exterior: ArrayContainer

    def __init__(self, dd: DOFDesc, *,
            interior: ArrayOrContainer,
            exterior: ArrayOrContainer):
        if not isinstance(dd, DOFDesc):
            warn("Constructing a TracePair with a first argument that is not "
                    "exactly a DOFDesc (but convertible to one) is deprecated. "
                    "This will stop working in December 2022. "
                    "Pass an actual DOFDesc instead.",
                    DeprecationWarning, stacklevel=2)
            dd = dof_desc.as_dofdesc(dd)

        object.__setattr__(self, "dd", dd)
        object.__setattr__(self, "interior", interior)
        object.__setattr__(self, "exterior", exterior)

    def __getattr__(self, name):
        """Return a new :class:`TracePair` resulting from executing attribute
        lookup with *name* on :attr:`int` and :attr:`ext`.
        """
        return TracePair(self.dd,
                         interior=getattr(self.interior, name),
                         exterior=getattr(self.exterior, name))

    def __getitem__(self, index):
        """Return a new :class:`TracePair` resulting from executing
        subscripting with *index* on :attr:`int` and :attr:`ext`.
        """
        return TracePair(self.dd,
                         interior=self.interior[index],
                         exterior=self.exterior[index])

    def __len__(self):
        """Return the total number of arrays associated with the
        :attr:`int` and :attr:`ext` restrictions of the :class:`TracePair`.
        Note that both must be the same.
        """
        assert len(self.exterior) == len(self.interior)
        return len(self.exterior)

    @property
    def int(self):
        """A :class:`~meshmode.dof_array.DOFArray` or
        :class:`~arraycontext.ArrayContainer` of them representing the
        interior value to be used for the flux.
        """
        return self.interior

    @property
    def ext(self):
        """A :class:`~meshmode.dof_array.DOFArray` or
        :class:`~arraycontext.ArrayContainer` of them representing the
        exterior value to be used for the flux.
        """
        return self.exterior

    @property
    def avg(self):
        """A :class:`~meshmode.dof_array.DOFArray` or
        :class:`~arraycontext.ArrayContainer` of them representing the
        average of the interior and exterior values.
        """
        return 0.5 * (self.int + self.ext)

    @property
    def diff(self):
        """A :class:`~meshmode.dof_array.DOFArray` or
        :class:`~arraycontext.ArrayContainer` of them representing the
        difference (exterior - interior) of the pair values.
        """
        return self.ext - self.int

# }}}


# {{{ boundary trace pairs

def bdry_trace_pair(
        dcoll: DiscretizationCollection, dd: "ConvertibleToDOFDesc",
        interior, exterior) -> TracePair:
    """Returns a trace pair defined on the exterior boundary. Input arguments
    are assumed to already be defined on the boundary denoted by *dd*.
    If the input arguments *interior* and *exterior* are
    :class:`~arraycontext.ArrayContainer` objects, they must both
    have the same internal structure.

    :arg dd: a :class:`~grudge.dof_desc.DOFDesc`, or a value convertible to one,
        which describes the boundary discretization.
    :arg interior: a :class:`~meshmode.dof_array.DOFArray` or an
        :class:`~arraycontext.ArrayContainer` of them that contains data
        already on the boundary representing the interior value to be used
        for the flux.
    :arg exterior: a :class:`~meshmode.dof_array.DOFArray` or an
        :class:`~arraycontext.ArrayContainer` of them that contains data
        that already lives on the boundary representing the exterior value to
        be used for the flux.
    :returns: a :class:`TracePair` on the boundary.
    """
    if not isinstance(dd, DOFDesc):
        warn("Calling  bdry_trace_pair with a first argument that is not "
                "exactly a DOFDesc (but convertible to one) is deprecated. "
                "This will stop working in December 2022. "
                "Pass an actual DOFDesc instead.",
                DeprecationWarning, stacklevel=2)
        dd = dof_desc.as_dofdesc(dd)
    return TracePair(dd, interior=interior, exterior=exterior)


def bv_trace_pair(
        dcoll: DiscretizationCollection, dd: "ConvertibleToDOFDesc",
        interior, exterior) -> TracePair:
    """Returns a trace pair defined on the exterior boundary. The interior
    argument is assumed to be defined on the volume discretization, and will
    therefore be restricted to the boundary *dd* prior to creating a
    :class:`TracePair`.
    If the input arguments *interior* and *exterior* are
    :class:`~arraycontext.ArrayContainer` objects, they must both
    have the same internal structure.

    :arg dd: a :class:`~grudge.dof_desc.DOFDesc`, or a value convertible to one,
        which describes the boundary discretization.
    :arg interior: a :class:`~meshmode.dof_array.DOFArray` or an
        :class:`~arraycontext.ArrayContainer` that contains data
        defined in the volume, which will be restricted to the boundary denoted
        by *dd*. The result will be used as the interior value
        for the flux.
    :arg exterior: a :class:`~meshmode.dof_array.DOFArray` or an
        :class:`~arraycontext.ArrayContainer` that contains data
        that already lives on the boundary representing the exterior value to
        be used for the flux.
    :returns: a :class:`TracePair` on the boundary.
    """
    if not isinstance(dd, DOFDesc):
        warn("Calling  bv_trace_pair with a first argument that is not "
                "exactly a DOFDesc (but convertible to one) is deprecated. "
                "This will stop working in December 2022. "
                "Pass an actual DOFDesc instead.",
                DeprecationWarning, stacklevel=2)
        dd = dof_desc.as_dofdesc(dd)
    return bdry_trace_pair(
        dcoll, dd, project(dcoll, dd.domain_tag.volume_tag, dd, interior), exterior)

# }}}


# {{{ interior trace pairs

def local_interior_trace_pair(
        dcoll: DiscretizationCollection, vec, *,
        volume_dd: Optional[DOFDesc] = None,
        ) -> TracePair:
    r"""Return a :class:`TracePair` for the interior faces of
    *dcoll* with a discretization tag specified by *discr_tag*.
    This does not include interior faces on different MPI ranks.

    :arg vec: a :class:`~meshmode.dof_array.DOFArray` or an
        :class:`~arraycontext.ArrayContainer` of them.

    For certain applications, it may be useful to distinguish between
    rank-local and cross-rank trace pairs. For example, avoiding unnecessary
    communication of derived quantities (i.e. temperature) on partition
    boundaries by computing them directly. Having the ability for
    user applications to distinguish between rank-local and cross-rank
    contributions can also help enable overlapping communication with
    computation.
    :returns: a :class:`TracePair` object.
    """
    if volume_dd is None:
        volume_dd = DD_VOLUME_ALL

    assert isinstance(volume_dd.domain_tag, VolumeDomainTag)
    trace_dd = volume_dd.trace(FACE_RESTR_INTERIOR)

    interior = project(dcoll, volume_dd, trace_dd, vec)

    opposite_face_conn = dcoll.opposite_face_connection(trace_dd.domain_tag)

    def get_opposite_trace(ary):
        if isinstance(ary, Number):
            return ary
        else:
            return opposite_face_conn(ary)

    from arraycontext import rec_map_array_container
    from meshmode.dof_array import DOFArray
    exterior = rec_map_array_container(
        get_opposite_trace,
        interior,
        leaf_class=DOFArray)

    return TracePair(trace_dd, interior=interior, exterior=exterior)


def interior_trace_pair(dcoll: DiscretizationCollection, vec) -> TracePair:
    warn("`grudge.op.interior_trace_pair` is deprecated and will be dropped "
         "in version 2022.x. Use `local_interior_trace_pair` "
         "instead, or `interior_trace_pairs` which also includes contributions "
         "from different MPI ranks.",
         DeprecationWarning, stacklevel=2)
    return local_interior_trace_pair(dcoll, vec)


def interior_trace_pairs(dcoll: DiscretizationCollection, vec, *,
        comm_tag: Optional[Hashable] = None, tag: Hashable = None,
        volume_dd: Optional[DOFDesc] = None) -> List[TracePair]:
    r"""Return a :class:`list` of :class:`TracePair` objects
    defined on the interior faces of *dcoll* and any faces connected to a
    parallel boundary.

    Note that :func:`local_interior_trace_pair` provides the rank-local contributions
    if those are needed in isolation. Similarly, :func:`cross_rank_trace_pairs`
    provides only the trace pairs defined on cross-rank boundaries.

    :arg vec: a :class:`~meshmode.dof_array.DOFArray` or an
        :class:`~arraycontext.ArrayContainer` of them.
    :arg comm_tag: a hashable object used to match sent and received data
        across ranks. Communication will only match if both endpoints specify
        objects that compare equal. A generalization of MPI communication
        tags to arbitrary, potentially composite objects.
    :returns: a :class:`list` of :class:`TracePair` objects.
    """

    if tag is not None:
        warn("Specifying 'tag' is deprecated and will stop working in July of 2022. "
                "Specify 'comm_tag' instead.", DeprecationWarning, stacklevel=2)
        if comm_tag is not None:
            raise TypeError("may only specify one of 'tag' and 'comm_tag'")
        else:
            comm_tag = tag
    del tag

    if volume_dd is None:
        volume_dd = DD_VOLUME_ALL

    return (
        [local_interior_trace_pair(
            dcoll, vec, volume_dd=volume_dd)]
        + cross_rank_trace_pairs(
            dcoll, vec, comm_tag=comm_tag, volume_dd=volume_dd)
    )

# }}}


# {{{ inter-volume trace pairs

def local_inter_volume_trace_pairs(
        dcoll: DiscretizationCollection,
        pairwise_volume_data: Mapping[
            Tuple[DOFDesc, DOFDesc],
            Tuple[ArrayOrContainer, ArrayOrContainer]]
        ) -> Mapping[Tuple[DOFDesc, DOFDesc], TracePair]:
    for vol_dd_pair in pairwise_volume_data.keys():
        for vol_dd in vol_dd_pair:
            if not isinstance(vol_dd.domain_tag, VolumeDomainTag):
                raise ValueError(
                    "pairwise_volume_data keys must describe volumes, "
                    f"got '{vol_dd}'")
            if vol_dd.discretization_tag != DISCR_TAG_BASE:
                raise ValueError(
                    "expected base-discretized DOFDesc in pairwise_volume_data, "
                    f"got '{vol_dd}'")

    rank = (
        dcoll.mpi_communicator.Get_rank()
        if dcoll.mpi_communicator is not None
        else None)

    result: Mapping[Tuple[DOFDesc, DOFDesc], TracePair] = {}

    for vol_dd_pair, vol_data_pair in pairwise_volume_data.items():
        from meshmode.mesh import mesh_has_boundary
        if not mesh_has_boundary(
                dcoll.discr_from_dd(vol_dd_pair[0]).mesh,
                BTAG_PARTITION(PartID(vol_dd_pair[1].domain_tag.tag, rank))):
            continue

        directional_vol_dd_pairs = [
            (vol_dd_pair[1], vol_dd_pair[0]),
            (vol_dd_pair[0], vol_dd_pair[1])]

        trace_dd_pair = tuple(
            self_vol_dd.trace(
                BTAG_PARTITION(
                    PartID(other_vol_dd.domain_tag.tag, rank)))
            for other_vol_dd, self_vol_dd in directional_vol_dd_pairs)

        # Pre-compute the projections out here to avoid doing it twice inside
        # the loop below
        trace_data = {
            trace_dd: project(dcoll, vol_dd, trace_dd, vol_data)
            for vol_dd, trace_dd, vol_data in zip(
                vol_dd_pair, trace_dd_pair, vol_data_pair)}

        for other_vol_dd, self_vol_dd in directional_vol_dd_pairs:
            self_part_id = PartID(self_vol_dd.domain_tag.tag, rank)
            other_part_id = PartID(other_vol_dd.domain_tag.tag, rank)

            self_trace_dd = self_vol_dd.trace(BTAG_PARTITION(other_part_id))
            other_trace_dd = other_vol_dd.trace(BTAG_PARTITION(self_part_id))

            self_trace_data = trace_data[self_trace_dd]
            unswapped_other_trace_data = trace_data[other_trace_dd]

            other_to_self = dcoll._inter_part_connections[
                other_part_id, self_part_id]

            def get_opposite_trace(ary):
                if isinstance(ary, Number):
                    return ary
                else:
                    return other_to_self(ary)  # noqa: B023

            from arraycontext import rec_map_array_container
            from meshmode.dof_array import DOFArray
            other_trace_data = rec_map_array_container(
                get_opposite_trace,
                unswapped_other_trace_data,
                leaf_class=DOFArray)

            result[other_vol_dd, self_vol_dd] = TracePair(
                self_trace_dd,
                interior=self_trace_data,
                exterior=other_trace_data)

    return result


def inter_volume_trace_pairs(dcoll: DiscretizationCollection,
        pairwise_volume_data: Mapping[
            Tuple[DOFDesc, DOFDesc],
            Tuple[ArrayOrContainer, ArrayOrContainer]],
        comm_tag: Hashable = None) -> Mapping[
            Tuple[DOFDesc, DOFDesc],
            List[TracePair]]:
    """
    Note that :func:`local_inter_volume_trace_pairs` provides the rank-local
    contributions if those are needed in isolation. Similarly,
    :func:`cross_rank_inter_volume_trace_pairs` provides only the trace pairs
    defined on cross-rank boundaries.
    """
    # TODO documentation

    result: Mapping[
        Tuple[DOFDesc, DOFDesc],
        List[TracePair]] = {}

    local_tpairs = local_inter_volume_trace_pairs(dcoll, pairwise_volume_data)
    cross_rank_tpairs = cross_rank_inter_volume_trace_pairs(
        dcoll, pairwise_volume_data, comm_tag=comm_tag)

    for directional_vol_dd_pair, tpair in local_tpairs.items():
        result[directional_vol_dd_pair] = [tpair]

    for directional_vol_dd_pair, tpairs in cross_rank_tpairs.items():
        result.setdefault(directional_vol_dd_pair, []).extend(tpairs)

    return result

# }}}


# {{{ distributed: helper functions

class _TagKeyBuilder(KeyBuilder):
    def update_for_type(self, key_hash, key: Type[Any]):
        self.rec(key_hash, (key.__module__, key.__name__, key.__name__,))


# FIXME: Deprecate connected_ranks instead of removing
@memoize_on_first_arg
def connected_parts(
        dcoll: DiscretizationCollection,
        self_volume_tag: VolumeTag,
        other_volume_tag: VolumeTag
        ) -> Sequence[PartID]:
    result: List[PartID] = [
        connected_part_id
        for connected_part_id, part_id in dcoll._inter_part_connections.keys()
        if (
            part_id.volume_tag == self_volume_tag
            and connected_part_id.volume_tag == other_volume_tag)]

    return result


def _sym_tag_to_num_tag(comm_tag: Optional[Hashable]) -> Optional[int]:
    if comm_tag is None:
        return comm_tag

    if isinstance(comm_tag, int):
        return comm_tag

    # FIXME: This isn't guaranteed to be correct.
    # See here for discussion:
    # - https://github.com/illinois-ceesd/mirgecom/issues/617#issuecomment-1057082716  # noqa
    # - https://github.com/inducer/grudge/pull/222

    from mpi4py import MPI
    tag_ub = MPI.COMM_WORLD.Get_attr(MPI.TAG_UB)
    key_builder = _TagKeyBuilder()
    digest = key_builder(comm_tag)

    num_tag = sum(ord(ch) << i for i, ch in enumerate(digest)) % tag_ub

    # FIXME: This prints the wrong numerical tag because of base_comm_tag below
    warn("Encountered unknown symbolic tag "
            f"'{comm_tag}', assigning a value of '{num_tag}'. "
            "This is a temporary workaround, please ensure that "
            "tags are sufficiently distinct for your use case.")

    return num_tag

# }}}


# {{{ eager rank-boundary communication

class _RankBoundaryCommunicationEager:
    base_comm_tag = 1273

    def __init__(self,
            actx: ArrayContext,
            dcoll: DiscretizationCollection,
            *,
            local_part_id: PartID,
            remote_part_id: PartID,
            local_bdry_data: ArrayOrContainer,
            remote_bdry_data_template: ArrayOrContainer,
            comm_tag: Optional[Hashable] = None):

        comm = dcoll.mpi_communicator
        assert comm is not None

        remote_rank = remote_part_id.rank
        assert remote_rank is not None

        self.dcoll = dcoll
        self.array_context = actx
        self.local_part_id = local_part_id
        self.remote_part_id = remote_part_id
        self.local_bdry_dd = DOFDesc(
            BoundaryDomainTag(
                BTAG_PARTITION(remote_part_id),
                volume_tag=local_part_id.volume_tag),
            DISCR_TAG_BASE)
        self.bdry_discr = dcoll.discr_from_dd(self.local_bdry_dd)
        self.local_bdry_data = local_bdry_data
        self.remote_bdry_data_template = remote_bdry_data_template

        def _generate_num_comm_tag(sym_comm_tag):
            result = self.base_comm_tag
            num_comm_tag = _sym_tag_to_num_tag(sym_comm_tag)
            if num_comm_tag is not None:
                result += num_comm_tag
            return result

        send_sym_comm_tag = (remote_part_id.volume_tag, comm_tag)
        recv_sym_comm_tag = (local_part_id.volume_tag, comm_tag)
        self.send_comm_tag = _generate_num_comm_tag(send_sym_comm_tag)
        self.recv_comm_tag = _generate_num_comm_tag(recv_sym_comm_tag)
        del comm_tag

<<<<<<< HEAD
=======
        # Here, we initialize both send and receive operations through
        # mpi4py `Request` (MPI_Request) instances for comm.Isend (MPI_Isend)
        # and comm.Irecv (MPI_Irecv) respectively. These initiate non-blocking
        # point-to-point communication requests and require explicit management
        # via the use of wait (MPI_Wait, MPI_Waitall, MPI_Waitany, MPI_Waitsome),
        # test (MPI_Test, MPI_Testall, MPI_Testany, MPI_Testsome), and cancel
        # (MPI_Cancel). The rank-local data `self.local_bdry_data_np` will have its
        # associated memory buffer sent across connected ranks and must not be
        # modified at the Python level during this process. Completion of the
        # requests is handled in :meth:`finish`.
        #
        # For more details on the mpi4py semantics, see:
        # https://mpi4py.readthedocs.io/en/stable/overview.html#nonblocking-communications
        #
>>>>>>> 811666f9
        # NOTE: mpi4py currently (2021-11-03) holds a reference to the send
        # memory buffer for (i.e. `self.local_bdry_data_np`) until the send
        # requests is complete, however it is not clear that this is documented
        # behavior. We hold on to the buffer (via the instance attribute)
        # as well, just in case.
        self.send_reqs = []
        self.send_data = []

        def send_single_array(key, local_subary):
            if not isinstance(local_subary, Number):
                local_subary_np = to_numpy(local_subary, actx)
                self.send_reqs.append(
                    comm.Isend(local_subary_np, remote_rank, tag=self.send_comm_tag))
                self.send_data.append(local_subary_np)
            return local_subary

        self.recv_reqs = []
        self.recv_data = {}

        def recv_single_array(key, remote_subary_template):
            if not isinstance(remote_subary_template, Number):
                remote_subary_np = np.empty(
                    remote_subary_template.shape,
                    remote_subary_template.dtype)
                self.recv_reqs.append(
                    comm.Irecv(remote_subary_np, remote_rank,
                        tag=self.recv_comm_tag))
                self.recv_data[key] = remote_subary_np
            return remote_subary_template

        from arraycontext.container.traversal import rec_keyed_map_array_container
        rec_keyed_map_array_container(send_single_array, local_bdry_data)
        rec_keyed_map_array_container(recv_single_array, remote_bdry_data_template)

    def finish(self):
        from mpi4py import MPI

        # Wait for the nonblocking receive requests to complete before
        # accessing the data
        MPI.Request.waitall(self.recv_reqs)

        def finish_single_array(key, remote_subary_template):
            if isinstance(remote_subary_template, Number):
                # NOTE: Assumes that the same number is passed on every rank
                return remote_subary_template
            else:
                return from_numpy(self.recv_data[key], self.array_context)

        from arraycontext.container.traversal import rec_keyed_map_array_container
        unswapped_remote_bdry_data = rec_keyed_map_array_container(
            finish_single_array, self.remote_bdry_data_template)

        remote_to_local = self.dcoll._inter_part_connections[
            self.remote_part_id, self.local_part_id]

        def get_opposite_trace(ary):
            if isinstance(ary, Number):
                return ary
            else:
                return remote_to_local(ary)

        from arraycontext import rec_map_array_container
        from meshmode.dof_array import DOFArray
        remote_bdry_data = rec_map_array_container(
            get_opposite_trace,
            unswapped_remote_bdry_data,
            leaf_class=DOFArray)

        # Complete the nonblocking send requests
        MPI.Request.waitall(self.send_reqs)

        return TracePair(
                self.local_bdry_dd,
                interior=self.local_bdry_data,
                exterior=remote_bdry_data)

# }}}


# {{{ lazy rank-boundary communication

class _RankBoundaryCommunicationLazy:
    def __init__(self,
            actx: ArrayContext,
            dcoll: DiscretizationCollection,
            *,
            local_part_id: PartID,
            remote_part_id: PartID,
            local_bdry_data: ArrayOrContainer,
            remote_bdry_data_template: ArrayOrContainer,
            comm_tag: Optional[Hashable] = None) -> None:

        if comm_tag is None:
            raise ValueError("lazy communication requires 'comm_tag' to be supplied")

        remote_rank = remote_part_id.rank
        assert remote_rank is not None

        self.dcoll = dcoll
        self.array_context = actx
        self.local_bdry_dd = DOFDesc(
            BoundaryDomainTag(
                BTAG_PARTITION(remote_part_id),
                volume_tag=local_part_id.volume_tag),
            DISCR_TAG_BASE)
        self.bdry_discr = dcoll.discr_from_dd(self.local_bdry_dd)
        self.local_part_id = local_part_id
        self.remote_part_id = remote_part_id

        from pytato import (
            make_distributed_recv,
            make_distributed_send,
            DistributedSendRefHolder)

        # TODO: This currently assumes that local_bdry_data and
        # remote_bdry_data_template have the same structure. This is not true
        # in general. Find a way to staple the sends appropriately when the number
        # of recvs is not equal to the number of sends
        # FIXME: Overly restrictive (just needs to be the same structure)
        assert type(local_bdry_data) == type(remote_bdry_data_template)

        sends = {}

        def send_single_array(key, local_subary):
            if isinstance(local_subary, Number):
                return
            else:
                ary_tag = (remote_part_id.volume_tag, comm_tag, key)
                sends[key] = make_distributed_send(
                    local_subary, dest_rank=remote_rank, comm_tag=ary_tag)

        def recv_single_array(key, remote_subary_template):
            if isinstance(remote_subary_template, Number):
                # NOTE: Assumes that the same number is passed on every rank
                return remote_subary_template
            else:
                ary_tag = (local_part_id.volume_tag, comm_tag, key)
                return DistributedSendRefHolder(
                    sends[key],
                    make_distributed_recv(
                        src_rank=remote_rank, comm_tag=ary_tag,
                        shape=remote_subary_template.shape,
                        dtype=remote_subary_template.dtype,
                        axes=remote_subary_template.axes))

        from arraycontext.container.traversal import rec_keyed_map_array_container

        rec_keyed_map_array_container(send_single_array, local_bdry_data)
        self.local_bdry_data = local_bdry_data

        self.unswapped_remote_bdry_data = rec_keyed_map_array_container(
            recv_single_array, remote_bdry_data_template)

    def finish(self):
        remote_to_local = self.dcoll._inter_part_connections[
            self.remote_part_id, self.local_part_id]

        def get_opposite_trace(ary):
            if isinstance(ary, Number):
                return ary
            else:
                return remote_to_local(ary)

        from arraycontext import rec_map_array_container
        from meshmode.dof_array import DOFArray
        remote_bdry_data = rec_map_array_container(
            get_opposite_trace,
            self.unswapped_remote_bdry_data,
            leaf_class=DOFArray)

        return TracePair(
                self.local_bdry_dd,
                interior=self.local_bdry_data,
                exterior=remote_bdry_data)

# }}}


# {{{ cross_rank_trace_pairs

def _replace_dof_arrays(array_container, dof_array):
    from arraycontext import rec_map_array_container
    from meshmode.dof_array import DOFArray
    return rec_map_array_container(
        lambda x: dof_array if isinstance(x, DOFArray) else x,
        array_container,
        leaf_class=DOFArray)


def cross_rank_trace_pairs(
        dcoll: DiscretizationCollection, ary: ArrayOrContainer,
        tag: Hashable = None,
        *, comm_tag: Hashable = None,
        volume_dd: Optional[DOFDesc] = None) -> List[TracePair]:
    r"""Get a :class:`list` of *ary* trace pairs for each partition boundary.

    For each partition boundary, the field data values in *ary* are
    communicated to/from the neighboring part. Presumably, this communication
    is MPI (but strictly speaking, may not be, and this routine is agnostic to
    the underlying communication).

    For each face on each partition boundary, a
    :class:`TracePair` is created with the locally, and
    remotely owned partition boundary face data as the `internal`, and `external`
    components, respectively. Each of the TracePair components are structured
    like *ary*.

    If *ary* is a number, rather than a
    :class:`~meshmode.dof_array.DOFArray` or an
    :class:`~arraycontext.ArrayContainer` of them, it is assumed
    that the same number is being communicated on every rank.

    :arg ary: a :class:`~meshmode.dof_array.DOFArray` or an
        :class:`~arraycontext.ArrayContainer` of them.

    :arg comm_tag: a hashable object used to match sent and received data
        across ranks. Communication will only match if both endpoints specify
        objects that compare equal. A generalization of MPI communication
        tags to arbitrary, potentially composite objects.

    :returns: a :class:`list` of :class:`TracePair` objects.
    """
    # {{{ process arguments

    if volume_dd is None:
        volume_dd = DD_VOLUME_ALL

    if not isinstance(volume_dd.domain_tag, VolumeDomainTag):
        raise TypeError(f"expected a volume DOFDesc, got '{volume_dd}'")
    if volume_dd.discretization_tag != DISCR_TAG_BASE:
        raise TypeError(f"expected a base-discretized DOFDesc, got '{volume_dd}'")

    if tag is not None:
        warn("Specifying 'tag' is deprecated and will stop working in July of 2022. "
                "Specify 'comm_tag' (keyword-only) instead.",
                DeprecationWarning, stacklevel=2)
        if comm_tag is not None:
            raise TypeError("may only specify one of 'tag' and 'comm_tag'")
        else:
            comm_tag = tag
    del tag

    # }}}

    if dcoll.mpi_communicator is None:
        return []

    rank = dcoll.mpi_communicator.Get_rank()

    local_part_id = PartID(volume_dd.domain_tag.tag, rank)

    connected_part_ids = connected_parts(
            dcoll, self_volume_tag=volume_dd.domain_tag.tag,
            other_volume_tag=volume_dd.domain_tag.tag)

    remote_part_ids = [
        part_id
        for part_id in connected_part_ids
        if part_id.rank != rank]

    # This asserts that there is only one data exchange per rank, so that
    # there is no risk of mismatched data reaching the wrong recipient.
    # (Since we have only a single tag.)
    assert len(remote_part_ids) == len({part_id.rank for part_id in remote_part_ids})

    actx = get_container_context_recursively_opt(ary)

    if actx is None:
        # NOTE: Assumes that the same number is passed on every rank
        return [
            TracePair(
                volume_dd.trace(BTAG_PARTITION(remote_part_id)),
                interior=ary, exterior=ary)
            for remote_part_id in remote_part_ids]

    from grudge.array_context import MPIPytatoArrayContextBase

    if isinstance(actx, MPIPytatoArrayContextBase):
        rbc_class = _RankBoundaryCommunicationLazy
    else:
        rbc_class = _RankBoundaryCommunicationEager

<<<<<<< HEAD
    rank_bdry_communicators = []

    for remote_part_id in remote_part_ids:
        bdry_dd = volume_dd.trace(BTAG_PARTITION(remote_part_id))

        local_bdry_data = project(dcoll, volume_dd, bdry_dd, ary)

        from arraycontext import tag_axes
        from meshmode.transform_metadata import (
            DiscretizationElementAxisTag,
            DiscretizationDOFAxisTag)
        remote_bdry_zeros = tag_axes(
            actx, {
                0: DiscretizationElementAxisTag(),
                1: DiscretizationDOFAxisTag()},
            dcoll._inter_part_connections[
                remote_part_id, local_part_id].from_discr.zeros(actx))

        remote_bdry_data_template = _replace_dof_arrays(
            local_bdry_data, remote_bdry_zeros)

        rank_bdry_communicators.append(
            rbc_class(actx, dcoll,
                local_part_id=local_part_id,
                remote_part_id=remote_part_id,
                local_bdry_data=local_bdry_data,
                remote_bdry_data_template=remote_bdry_data_template,
                comm_tag=comm_tag))

    return [rbc.finish() for rbc in rank_bdry_communicators]

# }}}


# {{{ cross_rank_inter_volume_trace_pairs

def cross_rank_inter_volume_trace_pairs(
        dcoll: DiscretizationCollection,
        pairwise_volume_data: Mapping[
            Tuple[DOFDesc, DOFDesc],
            Tuple[ArrayOrContainer, ArrayOrContainer]],
        *, comm_tag: Hashable = None,
        ) -> Mapping[
            Tuple[DOFDesc, DOFDesc],
            List[TracePair]]:
    # FIXME: Should this interface take in boundary data instead?
    # TODO: Docs
    r"""Get a :class:`list` of *ary* trace pairs for each partition boundary.

    :arg comm_tag: a hashable object used to match sent and received data
        across ranks. Communication will only match if both endpoints specify
        objects that compare equal. A generalization of MPI communication
        tags to arbitary, potentially composite objects.

    :returns: a :class:`list` of :class:`TracePair` objects.
    """
    # {{{ process arguments

    for vol_dd_pair, vol_data_pair in pairwise_volume_data.items():
        for vol_dd in vol_dd_pair:
            if not isinstance(vol_dd.domain_tag, VolumeDomainTag):
                raise ValueError(
                    "pairwise_volume_data keys must describe volumes, "
                    f"got '{vol_dd}'")
            if vol_dd.discretization_tag != DISCR_TAG_BASE:
                raise ValueError(
                    "expected base-discretized DOFDesc in pairwise_volume_data, "
                    f"got '{vol_dd}'")
        # FIXME: This check could probably be made more robust
        if type(vol_data_pair[0]) != type(vol_data_pair[1]):  # noqa: E721
            raise ValueError("heterogeneous inter-volume data not supported.")

    # }}}

    if dcoll.mpi_communicator is None:
        return {}

    rank = dcoll.mpi_communicator.Get_rank()

    for vol_data_pair in pairwise_volume_data.values():
        for vol_data in vol_data_pair:
            actx = get_container_context_recursively_opt(vol_data)
            if actx is not None:
                break
        if actx is not None:
            break

    def get_remote_connected_parts(local_vol_dd, remote_vol_dd):
        connected_part_ids = connected_parts(
            dcoll, self_volume_tag=local_vol_dd.domain_tag.tag,
            other_volume_tag=remote_vol_dd.domain_tag.tag)
        return [
            part_id
            for part_id in connected_part_ids
            if part_id.rank != rank]

    if actx is None:
        # NOTE: Assumes that the same number is passed on every rank for a
        # given volume
        return {
            (remote_vol_dd, local_vol_dd): [
                TracePair(
                    local_vol_dd.trace(BTAG_PARTITION(remote_part_id)),
                    interior=local_vol_ary, exterior=remote_vol_ary)
                for remote_part_id in get_remote_connected_parts(
                    local_vol_dd, remote_vol_dd)]
            for (remote_vol_dd, local_vol_dd), (remote_vol_ary, local_vol_ary)
            in pairwise_volume_data.items()}

    from grudge.array_context import MPIPytatoArrayContextBase

    if isinstance(actx, MPIPytatoArrayContextBase):
        rbc_class = _RankBoundaryCommunicationLazy
    else:
        rbc_class = _RankBoundaryCommunicationEager

    rank_bdry_communicators = {}

    for vol_dd_pair, vol_data_pair in pairwise_volume_data.items():
        directional_volume_data = {
            (vol_dd_pair[0], vol_dd_pair[1]): (vol_data_pair[0], vol_data_pair[1]),
            (vol_dd_pair[1], vol_dd_pair[0]): (vol_data_pair[1], vol_data_pair[0])}

        for dd_pair, data_pair in directional_volume_data.items():
            other_vol_dd, self_vol_dd = dd_pair
            other_vol_data, self_vol_data = data_pair

            self_part_id = PartID(self_vol_dd.domain_tag.tag, rank)
            other_part_ids = get_remote_connected_parts(self_vol_dd, other_vol_dd)

            rbcs = []

            for other_part_id in other_part_ids:
                self_bdry_dd = self_vol_dd.trace(BTAG_PARTITION(other_part_id))
                self_bdry_data = project(
                    dcoll, self_vol_dd, self_bdry_dd, self_vol_data)

                from arraycontext import tag_axes
                from meshmode.transform_metadata import (
                    DiscretizationElementAxisTag,
                    DiscretizationDOFAxisTag)
                other_bdry_zeros = tag_axes(
                    actx, {
                        0: DiscretizationElementAxisTag(),
                        1: DiscretizationDOFAxisTag()},
                    dcoll._inter_part_connections[
                        other_part_id, self_part_id].from_discr.zeros(actx))

                other_bdry_data_template = _replace_dof_arrays(
                    other_vol_data, other_bdry_zeros)

                rbcs.append(
                    rbc_class(actx, dcoll,
                        local_part_id=self_part_id,
                        remote_part_id=other_part_id,
                        local_bdry_data=self_bdry_data,
                        remote_bdry_data_template=other_bdry_data_template,
                        comm_tag=comm_tag))

            rank_bdry_communicators[other_vol_dd, self_vol_dd] = rbcs

    return {
        directional_vol_dd_pair: [rbc.finish() for rbc in rbcs]
        for directional_vol_dd_pair, rbcs in rank_bdry_communicators.items()}
=======
    # Initialize and post all sends/receives
    rank_bdry_communicators = [
        rbc_class(dcoll, ary, remote_rank, comm_tag=comm_tag, volume_dd=volume_dd)
        for remote_rank in connected_ranks(dcoll, volume_dd=volume_dd)
    ]

    # Complete send/receives and return communicated data
    return [rc.finish() for rc in rank_bdry_communicators]
>>>>>>> 811666f9

# }}}


# {{{ project_tracepair

def project_tracepair(
        dcoll: DiscretizationCollection, new_dd: dof_desc.DOFDesc,
        tpair: TracePair) -> TracePair:
    r"""Return a new :class:`TracePair` :func:`~grudge.op.project`\ 'ed
    onto *new_dd*.
    """
    return TracePair(
        new_dd,
        interior=project(dcoll, tpair.dd, new_dd, tpair.int),
        exterior=project(dcoll, tpair.dd, new_dd, tpair.ext)
    )


def tracepair_with_discr_tag(dcoll, discr_tag, tpair: TracePair) -> TracePair:
    r"""Return a new :class:`TracePair` :func:`~grudge.op.project`\ 'ed
    onto a :class:`~grudge.dof_desc.DOFDesc` with discretization tag *discr_tag*.
    """
    return project_tracepair(dcoll, tpair.dd.with_discr_tag(discr_tag), tpair)

# }}}

# vim: foldmethod=marker<|MERGE_RESOLUTION|>--- conflicted
+++ resolved
@@ -583,8 +583,6 @@
         self.recv_comm_tag = _generate_num_comm_tag(recv_sym_comm_tag)
         del comm_tag
 
-<<<<<<< HEAD
-=======
         # Here, we initialize both send and receive operations through
         # mpi4py `Request` (MPI_Request) instances for comm.Isend (MPI_Isend)
         # and comm.Irecv (MPI_Irecv) respectively. These initiate non-blocking
@@ -599,7 +597,6 @@
         # For more details on the mpi4py semantics, see:
         # https://mpi4py.readthedocs.io/en/stable/overview.html#nonblocking-communications
         #
->>>>>>> 811666f9
         # NOTE: mpi4py currently (2021-11-03) holds a reference to the send
         # memory buffer for (i.e. `self.local_bdry_data_np`) until the send
         # requests is complete, however it is not clear that this is documented
@@ -882,7 +879,6 @@
     else:
         rbc_class = _RankBoundaryCommunicationEager
 
-<<<<<<< HEAD
     rank_bdry_communicators = []
 
     for remote_part_id in remote_part_ids:
@@ -1047,16 +1043,6 @@
     return {
         directional_vol_dd_pair: [rbc.finish() for rbc in rbcs]
         for directional_vol_dd_pair, rbcs in rank_bdry_communicators.items()}
-=======
-    # Initialize and post all sends/receives
-    rank_bdry_communicators = [
-        rbc_class(dcoll, ary, remote_rank, comm_tag=comm_tag, volume_dd=volume_dd)
-        for remote_rank in connected_ranks(dcoll, volume_dd=volume_dd)
-    ]
-
-    # Complete send/receives and return communicated data
-    return [rc.finish() for rc in rank_bdry_communicators]
->>>>>>> 811666f9
 
 # }}}
 
