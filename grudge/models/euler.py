"""Grudge operators modeling compressible, inviscid flows (Euler)

Model definitions
-----------------

.. autoclass:: EulerOperator
.. autoclass:: EntropyStableEulerOperator

Predefined initial conditions
-----------------------------

.. autofunction:: vortex_initial_condition

Helper routines and array containers
------------------------------------

.. autoclass:: ConservedEulerField

.. autofunction:: conservative_to_primitive_vars
.. autofunction:: compute_wavespeed

.. autofunction:: euler_volume_flux
.. autofunction:: euler_numerical_flux

.. autofunction:: divergence_flux_chandrashekar
.. autofunction:: entropy_stable_numerical_flux_chandrashekar
"""

__copyright__ = """
Copyright (C) 2021 University of Illinois Board of Trustees
"""

__license__ = """
Permission is hereby granted, free of charge, to any person obtaining a copy
of this software and associated documentation files (the "Software"), to deal
in the Software without restriction, including without limitation the rights
to use, copy, modify, merge, publish, distribute, sublicense, and/or sell
copies of the Software, and to permit persons to whom the Software is
furnished to do so, subject to the following conditions:
The above copyright notice and this permission notice shall be included in
all copies or substantial portions of the Software.
THE SOFTWARE IS PROVIDED "AS IS", WITHOUT WARRANTY OF ANY KIND, EXPRESS OR
IMPLIED, INCLUDING BUT NOT LIMITED TO THE WARRANTIES OF MERCHANTABILITY,
FITNESS FOR A PARTICULAR PURPOSE AND NONINFRINGEMENT. IN NO EVENT SHALL THE
AUTHORS OR COPYRIGHT HOLDERS BE LIABLE FOR ANY CLAIM, DAMAGES OR OTHER
LIABILITY, WHETHER IN AN ACTION OF CONTRACT, TORT OR OTHERWISE, ARISING FROM,
OUT OF OR IN CONNECTION WITH THE SOFTWARE OR THE USE OR OTHER DEALINGS IN
THE SOFTWARE.
"""

import numpy as np

from abc import ABCMeta, abstractmethod

from dataclasses import dataclass

from arraycontext import (
    dataclass_array_container,
    with_container_arithmetic,
    map_array_container, thaw,
    outer
)

from meshmode.dof_array import DOFArray

from grudge.discretization import DiscretizationCollection
from grudge.dof_desc import DOFDesc, DISCR_TAG_BASE, as_dofdesc
from grudge.models import HyperbolicOperator
from grudge.trace_pair import TracePair

from pytools.obj_array import make_obj_array

import grudge.op as op
import grudge.geometry as geo


# {{{ Array containers for the Euler model

@with_container_arithmetic(bcast_obj_array=False,
                           bcast_container_types=(DOFArray, np.ndarray),
                           matmul=True,
                           rel_comparison=True)
@dataclass_array_container
@dataclass(frozen=True)
class ConservedEulerField:
    mass: DOFArray
    energy: DOFArray
    momentum: np.ndarray

    @property
    def array_context(self):
        return self.mass.array_context

    @property
    def dim(self):
        return len(self.momentum)

# }}}


# {{{ Predefined initial conditions for the Euler model

def vortex_initial_condition(
        x_vec, t=0, center=5, mach_number=0.5, epsilon=1, gamma=1.4):
    """Initial condition adapted from Section 2 (equation 2) of:

    K. Mattsson, M. Svärd, M. Carpenter, and J. Nordström (2006).
    High-order accurate computations for unsteady aerodynamics.
    `DOI <https://doi.org/10.1016/j.compfluid.2006.02.004>`__.
    """
    x, y = x_vec
    actx = x.array_context

    fxyt = 1 - (((x - center) - t)**2 + y**2)
    expterm = actx.np.exp(fxyt/2)
    c = (epsilon**2 * (gamma - 1) * mach_number**2)/(8*np.pi**2)

    u = 1 - (epsilon*y/(2*np.pi)) * expterm
    v = ((epsilon*(x - center) - t)/(2*np.pi)) * expterm

    velocity = make_obj_array([u, v])
    rho = (1 - c * actx.np.exp(fxyt)) ** (1 / (gamma - 1))
    p = (rho ** gamma)/(gamma * mach_number**2)

    rhou = rho * velocity
    rhoe = p * (1/(gamma - 1)) + 0.5 * sum(rhou * velocity)

    return ConservedEulerField(mass=rho, energy=rhoe, momentum=rhou)

# }}}


# {{{ Variable transformation and helper routines

def conservative_to_primitive_vars(cv_state: ConservedEulerField, gamma: float):
    """Converts from conserved variables (density, momentum, total energy)
    into primitive variables (density, velocity, pressure).

    :arg cv_state: A :class:`ConservedEulerField` containing the conserved
        variables.
    :arg gamma: The isentropic expansion factor.
    :returns: A :class:`Tuple` containing the primitive variables:
        (density, velocity, pressure).
    """
    rho = cv_state.mass
    rho_e = cv_state.energy
    rho_u = cv_state.momentum
    u = rho_u / rho
    p = (gamma - 1) * (rho_e - 0.5 * sum(rho_u * u))

    return (rho, u, p)


def conservative_to_entropy_vars(cv_state: ConservedEulerField, gamma: float):
    """Converts from conserved variables (density, momentum, total energy)
    into entropy variables.

    :arg cv_state: A :class:`ConservedEulerField` containing the conserved
        variables.
    :arg gamma: The isentropic expansion factor for a single-species gas
        (default set to 1.4).
    :returns: A :class:`ConservedEulerField` containing the entropy variables.
    """
    actx = cv_state.array_context
    rho, u, p = conservative_to_primitive_vars(cv_state, gamma)

    u_square = sum(v ** 2 for v in u)
    s = actx.np.log(p) - gamma*actx.np.log(rho)
    rho_p = rho / p

    return ConservedEulerField(
        mass=((gamma - s)/(gamma - 1)) - 0.5 * rho_p * u_square,
        energy=-rho_p,
        momentum=rho_p * u
    )


def entropy_to_conservative_vars(ev_state: ConservedEulerField, gamma: float):
    """Converts from entropy variables into conserved variables
    (density, momentum, total energy).

    :arg ev_state: A :class:`ConservedEulerField` containing the entropy
        variables.
    :arg gamma: The isentropic expansion factor.
    :returns: A :class:`ConservedEulerField` containing the conserved variables.
    """
    actx = ev_state.array_context
    # See Hughes, Franca, Mallet (1986) A new finite element
    # formulation for CFD: (DOI: 10.1016/0045-7825(86)90127-1)
    inv_gamma_minus_one = 1/(gamma - 1)

    # Convert to entropy `-rho * s` used by Hughes, France, Mallet (1986)
    ev_state = ev_state * (gamma - 1)
    v1 = ev_state.mass
    v2t4 = ev_state.momentum
    v5 = ev_state.energy

    v_square = sum(v**2 for v in v2t4)
    s = gamma - v1 + v_square/(2*v5)
    rho_iota = (
        ((gamma - 1) / (-v5)**gamma)**(inv_gamma_minus_one)
    ) * actx.np.exp(-s * inv_gamma_minus_one)

    return ConservedEulerField(
        mass=-rho_iota * v5,
        energy=rho_iota * (1 - v_square/(2*v5)),
        momentum=rho_iota * v2t4
    )


def compute_wavespeed(cv_state: ConservedEulerField, gamma: float):
    """Computes the total translational wavespeed.

    :arg cv_state: A :class:`ConservedEulerField` containing the conserved
        variables.
    :arg gamma: The isentropic expansion factor.
    :returns: A :class:`~meshmode.dof_array.DOFArray` containing local wavespeeds.
    """
    actx = cv_state.array_context
    rho, u, p = conservative_to_primitive_vars(cv_state, gamma)

    return actx.np.sqrt(np.dot(u, u)) + actx.np.sqrt(gamma * (p / rho))

# }}}


# {{{ Boundary condition types

class InviscidBCObject(metaclass=ABCMeta):

    def __init__(self, *, prescribed_state=None) -> None:
        self.prescribed_state = prescribed_state

    @abstractmethod
    def boundary_tpair(
            self,
            dcoll: DiscretizationCollection,
            dd_bc: DOFDesc,
            restricted_state: ConservedEulerField, t=0):
        pass


class PrescribedBC(InviscidBCObject):

    def boundary_tpair(
            self,
            dcoll: DiscretizationCollection,
            dd_bc: DOFDesc,
            restricted_state: ConservedEulerField, t=0):
        actx = restricted_state.array_context

        return TracePair(
            dd_bc,
            interior=restricted_state,
            exterior=self.prescribed_state(thaw(dcoll.nodes(dd_bc), actx), t=t)
        )


class InviscidWallBC(InviscidBCObject):

    def boundary_tpair(
            self,
            dcoll: DiscretizationCollection,
            dd_bc: DOFDesc,
<<<<<<< HEAD
            restricted_state: ConservedEulerField, t=0):
        actx = restricted_state.array_context
        nhat = thaw(dcoll.normal(dd_bc), actx)
        interior = restricted_state
=======
            state: ConservedEulerField, t=0):
        actx = state.array_context
        dd_base = as_dofdesc("vol").with_discr_tag(DISCR_TAG_BASE)
        nhat = geo.normal(actx, dcoll, dd_bc)
        interior = op.project(dcoll, dd_base, dd_bc, state)
>>>>>>> 190ab9c0

        return TracePair(
            dd_bc,
            interior=interior,
            exterior=ConservedEulerField(
                mass=interior.mass,
                energy=interior.energy,
                momentum=(
                    interior.momentum - 2.0 * nhat * np.dot(interior.momentum, nhat)
                )
            )
        )

# }}}


# {{{ Euler operator

def euler_volume_flux(
        dcoll: DiscretizationCollection,
        cv_state: ConservedEulerField, gamma: float):
    """Computes the (non-linear) volume flux for the
    Euler operator.

    :arg cv_state: A :class:`ConservedEulerField` containing the conserved
        variables.
    :arg gamma: The isentropic expansion factor.
    :returns: A :class:`ConservedEulerField` containing the volume fluxes.
    """
    rho, u, p = conservative_to_primitive_vars(cv_state, gamma)

    return ConservedEulerField(
        mass=cv_state.momentum,
        energy=u * (cv_state.energy + p),
        momentum=rho * outer(u, u) + np.eye(dcoll.dim) * p
    )


def euler_numerical_flux(
        dcoll: DiscretizationCollection, tpair: TracePair,
        gamma: float, dissipation=False):
    """Computes the interface numerical flux for the Euler operator.

    :arg tpair: A :class:`grudge.trace_pair.TracePair` containing the conserved
        variables on the interior and exterior sides of element facets.
    :arg gamma: The isentropic expansion factor.
    :arg dissipation: A boolean denoting whether to apply Lax-Friedrichs
        dissipation.
    :returns: A :class:`ConservedEulerField` containing the interface fluxes.
    """
    q_ll = tpair.int
    q_rr = tpair.ext
    actx = q_ll.array_context

    flux_tpair = TracePair(
        tpair.dd,
        interior=euler_volume_flux(dcoll, q_ll, gamma),
        exterior=euler_volume_flux(dcoll, q_rr, gamma)
    )
    num_flux = flux_tpair.avg
<<<<<<< HEAD
    normal = thaw(dcoll.normal(tpair.dd), actx)
=======
    normal = geo.normal(actx, dcoll, dd_intfaces)

    if lf_stabilization:
        from arraycontext import outer
>>>>>>> 190ab9c0

    if dissipation:
        # Compute jump penalization parameter
        lam = actx.np.maximum(compute_wavespeed(q_ll, gamma),
                              compute_wavespeed(q_rr, gamma))
        num_flux -= lam*outer(tpair.diff, normal)/2

    return num_flux @ normal


class EulerOperator(HyperbolicOperator):
    r"""This operator discretizes the Euler equations:

    .. math::

        \partial_t \mathbf{Q} + \nabla\cdot\mathbf{F} = 0,

    where :math:`\mathbf{Q}` is the state vector containing density, momentum, and
    total energy, and :math:`\mathbf{F}` is the vector of inviscid fluxes
    (see :func:`euler_volume_flux`)
    """

    def __init__(self, dcoll: DiscretizationCollection,
                 bdry_conditions=None,
                 flux_type="lf",
                 gamma=1.4,
                 quadrature_tag=None):
        self.dcoll = dcoll
        self.bdry_conditions = bdry_conditions
        self.flux_type = flux_type
        self.gamma = gamma
        self.lf_stabilization = flux_type == "lf"
        self.qtag = quadrature_tag

    def max_characteristic_velocity(self, actx, **kwargs):
        state = kwargs["state"]
        return compute_wavespeed(state, self.gamma)

    def operator(self, t, q):
        dcoll = self.dcoll
        gamma = self.gamma
        qtag = self.qtag

        dissipation = self.lf_stabilization

        dd_base = as_dofdesc("vol", DISCR_TAG_BASE)
        dd_vol_quad = as_dofdesc("vol", qtag)
        dd_face_quad = as_dofdesc("all_faces", qtag)

        def interp_to_quad_surf(tpair):
            dd = tpair.dd
            dd_quad = dd.with_discr_tag(qtag)
            return TracePair(
                dd_quad,
                interior=op.project(dcoll, dd, dd_quad, tpair.int),
                exterior=op.project(dcoll, dd, dd_quad, tpair.ext)
            )

        interior_trace_pairs = [
            interp_to_quad_surf(tpair)
            for tpair in op.interior_trace_pairs(dcoll, q)
        ]

        # Compute volume derivatives
        volume_derivs = op.weak_local_div(
            dcoll, dd_vol_quad,
            euler_volume_flux(
                dcoll, op.project(dcoll, dd_base, dd_vol_quad, q), gamma)
        )

        # Compute interior interface fluxes
        interface_fluxes = (
            sum(
                op.project(dcoll, qtpair.dd, dd_face_quad,
                           euler_numerical_flux(dcoll, qtpair, gamma,
                                                dissipation=dissipation))
                for qtpair in interior_trace_pairs
            )
        )

        # Compute boundary fluxes
        if self.bdry_conditions is not None:
            for btag in self.bdry_conditions:
                boundary_condition = self.bdry_conditions[btag]
                dd_bc = as_dofdesc(btag).with_discr_tag(qtag)
                bc_flux = op.project(
                    dcoll,
                    dd_bc,
                    dd_face_quad,
                    euler_numerical_flux(
                        dcoll,
                        boundary_condition.boundary_tpair(
                            dcoll=dcoll,
                            dd_bc=dd_bc,
                            restricted_state=op.project(dcoll, dd_base, dd_bc, q),
                            t=t
                        ),
                        gamma,
                        dissipation=dissipation
                    )
                )
                interface_fluxes = interface_fluxes + bc_flux

        return op.inverse_mass(
            dcoll,
            volume_derivs - op.face_mass(dcoll, dd_face_quad, interface_fluxes)
        )

# }}}


# {{{ Entropy stable Euler operator

def divergence_flux_chandrashekar(
        dcoll: DiscretizationCollection,
        q_left: ConservedEulerField,
        q_right: ConservedEulerField, gamma: float):
    """Two-point volume flux based on the entropy conserving
    and kinetic energy preserving two-point flux in:

    Chandrashekar (2013) Kinetic Energy Preserving and Entropy Stable Finite
    Volume Schemes for Compressible Euler and Navier-Stokes Equations:
    `DOI <https://doi.org/10.4208/cicp.170712.010313a>`__.

    :args q_left: A :class:`ConservedEulerField` containing the "left" state.
    :args q_right: A :class:`ConservedEulerField` containing the "right" state.
    :arg gamma: The isentropic expansion factor.
    """
    dim = dcoll.dim
    actx = q_left.array_context

    def ln_mean(x: DOFArray, y: DOFArray, epsilon=1e-4):
        f2 = (x * (x - 2 * y) + y * y) / (x * (x + 2 * y) + y * y)
        return actx.np.where(
            actx.np.less(f2, epsilon),
            (x + y) / (2 + f2*2/3 + f2*f2*2/5 + f2*f2*f2*2/7),
            (y - x) / actx.np.log(y / x)
        )

    rho_left, u_left, p_left = conservative_to_primitive_vars(q_left, gamma)
    rho_right, u_right, p_right = conservative_to_primitive_vars(q_right, gamma)

    beta_left = 0.5 * rho_left / p_left
    beta_right = 0.5 * rho_right / p_right
    specific_kin_left = 0.5 * sum(v**2 for v in u_left)
    specific_kin_right = 0.5 * sum(v**2 for v in u_right)

    rho_avg = 0.5 * (rho_left + rho_right)
    rho_mean = ln_mean(rho_left,  rho_right)
    beta_mean = ln_mean(beta_left, beta_right)
    beta_avg = 0.5 * (beta_left + beta_right)
    u_avg = 0.5 * (u_left + u_right)
    p_mean = 0.5 * rho_avg / beta_avg

    velocity_square_avg = specific_kin_left + specific_kin_right

    mass_flux = rho_mean * u_avg
    momentum_flux = outer(mass_flux, u_avg) + np.eye(dim) * p_mean
    energy_flux = (
        mass_flux * 0.5 * (1/(gamma - 1)/beta_mean - velocity_square_avg)
        + np.dot(momentum_flux, u_avg)
    )

    return ConservedEulerField(mass=mass_flux,
                               energy=energy_flux,
                               momentum=momentum_flux)


def entropy_stable_numerical_flux_chandrashekar(
        dcoll: DiscretizationCollection, tpair: TracePair,
        gamma: float, dissipation=False):
    """Entropy stable numerical flux based on the entropy conserving
    and kinetic energy preserving two-point flux in:

    Chandrashekar (2013) Kinetic Energy Preserving and Entropy Stable Finite
    Volume Schemes for Compressible Euler and Navier-Stokes Equations
    `DOI <https://doi.org/10.4208/cicp.170712.010313a>`__.

    :arg tpair: A :class:`grudge.trace_pair.TracePair` containing the conserved
        variables on the interior and exterior sides of element facets.
    :arg gamma: The isentropic expansion factor.
    :arg dissipation: A boolean denoting whether to apply Lax-Friedrichs
        dissipation.
    :returns: A :class:`ConservedEulerField` containing the interface fluxes.
    """
    q_int = tpair.int
    q_ext = tpair.ext
    actx = q_int.array_context

    num_flux = divergence_flux_chandrashekar(
        dcoll, q_left=q_int, q_right=q_ext, gamma=gamma)
    normal = thaw(dcoll.normal(tpair.dd), actx)

    if dissipation:
        # Compute jump penalization parameter
        lam = actx.np.maximum(compute_wavespeed(q_int, gamma),
                              compute_wavespeed(q_ext, gamma))
        num_flux -= lam*outer(tpair.diff, normal)/2

    return num_flux @ normal


class EntropyStableEulerOperator(EulerOperator):
    """Discretizes the Euler equations using an entropy-stable
    discontinuous Galerkin discretization as outlined in (15)
    of `this paper <https://arxiv.org/pdf/1902.01828.pdf>`__.
    """

    def operator(self, t, q):
        from grudge.projection import volume_quadrature_project
        from grudge.interpolation import \
            volume_and_surface_quadrature_interpolation

        dcoll = self.dcoll
        gamma = self.gamma
        qtag = self.qtag
        dissipation = self.lf_stabilization

        dd_base = DOFDesc("vol", DISCR_TAG_BASE)
        dd_vol_quad = DOFDesc("vol", qtag)
        dd_face_quad = DOFDesc("all_faces", qtag)

        # Convert to projected entropy variables: v_q = P_q v(u_q)
        proj_entropy_vars = \
            volume_quadrature_project(
                dcoll, dd_vol_quad,
                conservative_to_entropy_vars(
                    # Interpolate state to vol quad grid: u_q = V_q u
                    op.project(dcoll, dd_base, dd_vol_quad, q), gamma))

        def modified_conserved_vars_tpair(tpair):
            dd = tpair.dd
            dd_quad = dd.with_discr_tag(qtag)
            # Interpolate entropy variables to the surface quadrature grid
            ev_tpair = op.project(dcoll, dd, dd_quad, tpair)
            return TracePair(
                dd_quad,
                # Convert interior and exterior states to conserved variables
                interior=entropy_to_conservative_vars(ev_tpair.int, gamma),
                exterior=entropy_to_conservative_vars(ev_tpair.ext, gamma)
            )

        # Compute interior trace pairs containing the modified conserved
        # variables (in terms of projected entropy variables)
        interior_trace_pairs = [
            modified_conserved_vars_tpair(tpair)
            for tpair in op.interior_trace_pairs(dcoll, proj_entropy_vars)
        ]

        from functools import partial
        from grudge.flux_differencing import volume_flux_differencing

        def _reshape(shape, ary):
            if not isinstance(ary, DOFArray):
                return map_array_container(partial(_reshape, shape), ary)

            return DOFArray(ary.array_context, data=tuple(
                subary.reshape(grp.nelements, *shape)
                # Just need group for determining the number of elements
                for grp, subary in zip(dcoll.discr_from_dd(dd_base).groups, ary)))

        # Compute the (modified) conserved state in terms of the projected
        # entropy variables on both the volume and surface nodes
        qtilde_vol_and_surf = \
            entropy_to_conservative_vars(
                # Interpolate projected entropy variables to
                # volume + surface quadrature grids
                volume_and_surface_quadrature_interpolation(
                    dcoll, dd_vol_quad, dd_face_quad, proj_entropy_vars), gamma)

        # FIXME: These matrices are actually symmetric. Could make use
        # of that to avoid redundant computation.
        flux_matrices = divergence_flux_chandrashekar(
            dcoll,
            _reshape((1, -1), qtilde_vol_and_surf),
            _reshape((-1, 1), qtilde_vol_and_surf),
            gamma
        )

        # Compute volume derivatives using flux differencing
        volume_derivs = -volume_flux_differencing(
            dcoll, dd_vol_quad, dd_face_quad, flux_matrices)

        # Computing interface numerical fluxes
        interface_fluxes = (
            sum(
                op.project(dcoll, qtpair.dd, dd_face_quad,
                           entropy_stable_numerical_flux_chandrashekar(
                               dcoll, qtpair, gamma, dissipation=dissipation))
                for qtpair in interior_trace_pairs
            )
        )

        # Compute boundary fluxes
        if self.bdry_conditions is not None:
            for btag in self.bdry_conditions:
                boundary_condition = self.bdry_conditions[btag]
                dd_bc = as_dofdesc(btag).with_discr_tag(qtag)
                bc_flux = op.project(
                    dcoll,
                    dd_bc,
                    dd_face_quad,
                    entropy_stable_numerical_flux_chandrashekar(
                        dcoll,
                        boundary_condition.boundary_tpair(
                            dcoll=dcoll,
                            dd_bc=dd_bc,
                            # Pass modified conserved state to be used as
                            # the "interior" state for computing the boundary
                            # trace pair
                            restricted_state=entropy_to_conservative_vars(
                                op.project(
                                    dcoll, dd_base, dd_bc, proj_entropy_vars),
                                gamma
                            ),
                            t=t
                        ),
                        gamma,
                        dissipation=dissipation
                    )
                )
                interface_fluxes = interface_fluxes + bc_flux

        return op.inverse_mass(
            dcoll,
            volume_derivs - op.face_mass(dcoll, dd_face_quad, interface_fluxes)
        )

# }}}

# vim: foldmethod=marker<|MERGE_RESOLUTION|>--- conflicted
+++ resolved
@@ -262,18 +262,11 @@
             self,
             dcoll: DiscretizationCollection,
             dd_bc: DOFDesc,
-<<<<<<< HEAD
-            restricted_state: ConservedEulerField, t=0):
-        actx = restricted_state.array_context
-        nhat = thaw(dcoll.normal(dd_bc), actx)
-        interior = restricted_state
-=======
             state: ConservedEulerField, t=0):
         actx = state.array_context
         dd_base = as_dofdesc("vol").with_discr_tag(DISCR_TAG_BASE)
         nhat = geo.normal(actx, dcoll, dd_bc)
         interior = op.project(dcoll, dd_base, dd_bc, state)
->>>>>>> 190ab9c0
 
         return TracePair(
             dd_bc,
@@ -334,14 +327,10 @@
         exterior=euler_volume_flux(dcoll, q_rr, gamma)
     )
     num_flux = flux_tpair.avg
-<<<<<<< HEAD
-    normal = thaw(dcoll.normal(tpair.dd), actx)
-=======
     normal = geo.normal(actx, dcoll, dd_intfaces)
 
     if lf_stabilization:
         from arraycontext import outer
->>>>>>> 190ab9c0
 
     if dissipation:
         # Compute jump penalization parameter
